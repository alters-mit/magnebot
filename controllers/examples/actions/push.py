from enum import Enum
from typing import List
import numpy as np
from tdw.controller import Controller
from tdw.tdw_utils import TDWUtils
from tdw.add_ons.third_person_camera import ThirdPersonCamera
from tdw.output_data import OutputData, Transforms, Bounds
from magnebot import Magnebot, ActionStatus, Arm, ArmJoint, ImageFrequency
from magnebot.ik.orientation_mode import OrientationMode
from magnebot.ik.target_orientation import TargetOrientation
from magnebot.actions.ik_motion import IKMotion
from magnebot.magnebot_dynamic import MagnebotDynamic
from magnebot.magnebot_static import MagnebotStatic


"""
Define a Push IK arm articulation action and implement it in a controller.
"""


class PushState(Enum):
    getting_bounds = 1
    sliding_torso = 2
    pushing = 4


class Push(IKMotion):
    def __init__(self, target: int, arm: Arm, dynamic: MagnebotDynamic):
        """
        :param target: The target object ID.
        :param arm: The arm used for this action.
        :param dynamic: The dynamic Magnebot data.
        """

        self.target: int = target
        self.push_state: PushState = PushState.getting_bounds

        # This will be set during get_ongoing_commands()
        self.ik_target_position: np.array = np.array([0, 0, 0])
        self.initial_object_centroid: np.array = np.array([0, 0, 0])
        self.initial_object_position: np.array = np.array([0, 0, 0])

        super().__init__(arm=arm,
                         orientation_mode=OrientationMode.x,
                         target_orientation=TargetOrientation.up,
                         dynamic=dynamic,
<<<<<<< HEAD
                         set_torso=False)
=======
                         set_torso=True)
>>>>>>> 632a17d2

    def get_initialization_commands(self, resp: List[bytes], static: MagnebotStatic, dynamic: MagnebotDynamic,
                                    image_frequency: ImageFrequency) -> List[dict]:
        commands = super().get_initialization_commands(resp=resp,
                                                       static=static,
                                                       dynamic=dynamic,
                                                       image_frequency=image_frequency)
        # Request bounds data.
        commands.append({"$type": "send_bounds",
                         "frequency": "once"})
        return commands

    def get_ongoing_commands(self, resp: List[bytes], static: MagnebotStatic, dynamic: MagnebotDynamic) -> List[dict]:
        # Use the bounds data to get the position of the object.
        if self.push_state == PushState.getting_bounds:
            # Get the initial centroid of the object and its initial position.
            for i in range(len(resp) - 1):
                r_id = OutputData.get_data_type_id(resp[i])
                if r_id == "boun":
                    bounds = Bounds(resp[i])
                    for j in range(bounds.get_num()):
                        if bounds.get_id(j) == self.target:
                            self.initial_object_centroid = bounds.get_center(j)
                            break
            self.initial_object_position = self._get_object_position(resp=resp)
            # Slide the torso up and above the target object.
            torso_position = float(self.initial_object_centroid[1]) + 0.1
            # Convert the torso position from meters to prismatic joint position.
            torso_position = self._y_position_to_torso_position(torso_position)
            # Start sliding the torso.
            self.push_state = PushState.sliding_torso
            return [{"$type": "set_prismatic_target",
                     "id": static.robot_id,
                     "joint_id": static.arm_joints[ArmJoint.torso],
                     "target": torso_position}]
        # Slide the torso.
        elif self.push_state == PushState.sliding_torso:
            # Continue to slide the torso.
            if self._joints_are_moving(static=static, dynamic=dynamic):
                return []
            # Push the object.
            else:
                magnet_position = dynamic.joints[static.magnets[self.arm]].position
                # Get a position opposite the center of the object from the magnet.
                v = magnet_position - self.initial_object_centroid
                v = v / np.linalg.norm(v)
                target_position = self.initial_object_centroid - (v * 0.1)
                # Convert the position to relative coordinates.
                self.ik_target_position = self._absolute_to_relative(position=target_position, dynamic=dynamic)
                # Start the IK motion.
                self._set_start_arm_articulation_commands(static=static, dynamic=dynamic)
                self.push_state = PushState.pushing
                return self._evaluate_arm_articulation(resp=resp, static=static, dynamic=dynamic)
        # Continue to push.
        elif self.push_state == PushState.pushing:
            return self._evaluate_arm_articulation(resp=resp, static=static, dynamic=dynamic)
        else:
            raise Exception(f"Not defined: {self.push_state}")

    def _get_object_position(self, resp: List[bytes]) -> np.array:
        for i in range(len(resp) - 1):
            r_id = OutputData.get_data_type_id(resp[i])
            if r_id == "tran":
                transforms = Transforms(resp[i])
                for j in range(transforms.get_num()):
                    if transforms.get_id(j) == self.target:
                        return transforms.get_position(j)
        raise Exception()

    def _get_ik_target_position(self) -> np.array:
        return self.ik_target_position

    def _is_success(self, resp: List[bytes], static: MagnebotStatic, dynamic: MagnebotDynamic) -> bool:
        target_position = self._get_object_position(resp=resp)
        return np.linalg.norm(self.initial_object_position - target_position) > 0.1

    def _get_fail_status(self) -> ActionStatus:
        return ActionStatus.failed_to_move


class PushController(Controller):
    def __init__(self, port: int = 1071, check_version: bool = True, launch_build: bool = True):
        super().__init__(port=port, check_version=check_version, launch_build=launch_build)
        self.magnebot: Magnebot = Magnebot()
        self.communicate({"$type": "set_screen_size",
                          "width": 1024,
                          "height": 1024})

    def run(self):
        magnebot = Magnebot(robot_id=0)
        camera = ThirdPersonCamera(position={"x": 1.03, "y": 2, "z": 2.34},
                                   look_at=0,
                                   follow_object=0)
        self.add_ons.extend([magnebot, camera])
        commands = [TDWUtils.create_empty_room(12, 12)]
        trunck_id = self.get_unique_id()
        vase_id = self.get_unique_id()
        commands.extend(self.get_add_physics_object(model_name="trunck",
                                                    position={"x": -2.133, "y": 0, "z": 2.471},
                                                    rotation={"x": 0, "y": -29, "z": 0},
                                                    scale_factor={"x": 1, "y": 0.8, "z": 1},
                                                    default_physics_values=False,
                                                    scale_mass=False,
                                                    kinematic=True,
                                                    object_id=trunck_id))
        commands.extend(self.get_add_physics_object(model_name="vase_02",
                                                    position={"x": -1.969, "y": 0.794254, "z": 2.336},
                                                    object_id=vase_id))
        self.communicate(commands)
        # Wait for the Magnebot to initialize.
        while magnebot.action.status == ActionStatus.ongoing:
            self.communicate([])
        # Move to the object.
        magnebot.move_to(target=trunck_id, arrived_offset=0.3)
        while magnebot.action.status == ActionStatus.ongoing:
            self.communicate([])

        # Push the vase.
        magnebot.action = Push(target=vase_id, arm=Arm.right, dynamic=magnebot.dynamic)
        while magnebot.action.status == ActionStatus.ongoing:
            self.communicate([])
        print(magnebot.action.status)

        # Back away. Stop moving the camera.
        camera.follow_object = None
        camera.look_at_target = None
        magnebot.move_by(-0.5)
        while magnebot.action.status == ActionStatus.ongoing:
            self.communicate([])
        # Reset the arms.
        for arm in [Arm.left, Arm.right]:
            magnebot.reset_arm(arm=arm)
            while magnebot.action.status == ActionStatus.ongoing:
                self.communicate([])
        self.communicate({"$type": "terminate"})


if __name__ == "__main__":
    c = PushController()
    c.run()<|MERGE_RESOLUTION|>--- conflicted
+++ resolved
@@ -44,11 +44,7 @@
                          orientation_mode=OrientationMode.x,
                          target_orientation=TargetOrientation.up,
                          dynamic=dynamic,
-<<<<<<< HEAD
-                         set_torso=False)
-=======
                          set_torso=True)
->>>>>>> 632a17d2
 
     def get_initialization_commands(self, resp: List[bytes], static: MagnebotStatic, dynamic: MagnebotDynamic,
                                     image_frequency: ImageFrequency) -> List[dict]:
