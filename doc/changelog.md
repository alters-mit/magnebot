# Changelog

<<<<<<< HEAD
## 1.2.0

**This release introduces significant changes improvements to the arm articulation system. Please read this changelog carefully.** The overall effect is that `grasp()` and `reach_for()` are far faster and more accurate but they behave somewhat differently.

**To upgrade to Magnebot 1.2.0, you must first uninstall and then reinstall the pip module**: 

- If you installed from PyPi: `pip3 uninstall magnebot` then `pip3 install magnebot`
- If you're using the source code in a clone of this repo: `pip3 uninstall magnebot` then `pip3 install -e .`

**For more information regarding the improvements to arm articulation, [read this.](arm_articulation.md)**

***

- **Fixed: IK actions are slow and inaccurate due to not using orientation parameters correctly.** *Greatly* improved the speed and accuracy of `reach_for()` and `grasp()` (hereafter referred to as "IK actions"). By default, the IK actions automatically try to set a target orientation and orientation. To do this, they compare the target position against an array of pre-calculated positions and orientation parameters, and select the nearest. If the IK actions try to bend to a target and fail, they will try adjacent orientation parameters before giving up (this is a bit slow but results in increased accuracy).
  - Fixed: `reach_for()` doesn't always end in the middle of an arm motion if the magnet arrives at the target position.
  - (Backend): Added: `self._get_ik_orientations()`,
  - (Backend): Moved all code shared between the IK actions to `self._do_ik()`.
  - (Backend): Adjusted `self.__get_ik_chain()` to include the torso.
  - (Backend): Added pre-calculated data in `data/magnebot/ik/`
- **Fixed: Torso movement is slow and inaccurate.** Previously in the IK actions, the torso prismatic joint was handled iteratively in increments of 0.1 meters. Per iteration, an arm articulation action checked for a solution. Now, using a fork of the underlying `ikpy` module, prismatic joints are correctly supported, resulting in faster and more accurate IK actions.
  - (Backend): Added:  `self._y_position_to_torso_position()`. Converts from a y worldspace value to a torso joint position value.
  - (Backend): Added constants for various torso joint limits and values.
- Fixed: IK actions will sometimes try to reach for impossible positions. Now, they will immediately fail if there isn't a known solution at those coordinates or the position is beyond the reach of the arm.
- Fixed: `grasp()` often targets bad positions on the object's surface. Before bending the arm, TDW will raycast from the magnet to the object. If the ray hits the object, the Magnebot will aim for the raycast point. Additionally, `grasp()` won't target the bottom of an object if the object is above the magnet (i.e. on a countertop).
  - (Backend): Added: `self._get_grasp_target()` and `self._get_nearest_side()`
- Fixed: When checking the version, the Magnebot suggests upgrading to the currently-installed version.
- Added optional parameters `target_orientation` and `orientation_mode` to `reach_for()` and `grasp()`.
  - Added new enum classes: `TargetOrientation` and `OrientationMode`
  - (Backend): Added new class: `Orientation` (a wrapper class of pairings of `TargetOrientation` and `OrientationMode`)
- Adjusted all example, promo, and test controllers to use the improved IK system.
- Added: `doc/arm_articulation.md`
  - Added images of the IK orientation solutions: `doc/images/ik/`
- (Backend): Added: `util/ik_solution
- (Backend): `self._end_action()` returns the most recent response from the build (`resp`).
- (Backend): Added: `controllers/tests/benchmark/ik.py` IK action tests and benchmarks.
=======
## 1.1.2

- Fixed: When checking for the most recent version of `magnebot`, the controller recommends to the currently-installed version rather than the latest version on PyPi
- (Backend): Added `self._y_position_to_torso_position()` Converts a y worldspace coordinate to a torso joint position
- (Backend): Added class variables `_TORSO_Y_MIN`, `_TORSO_Y_MAX`, and `_COLUMN_Y`
- (Backend): `self._end_action()` returns the build output data list of byte arrays
>>>>>>> 3f537fcd

## 1.1.1

- Fixed: `scene_environment.py` imports from the `sticky_mitten_avatar` project instead of `magnebot`

## 1.1.0

- Requires: TDW 1.8.4
  - (Fixed in TDW): `rotate_camera()` and the `pitch`, `yaw`, `roll` parameters of `add_camera()` rotate around a local axis instead of a world axis
- **Fixed: Build frequently crashes to desktop.** This was due to the simulation frequently entering impossible physics states. The following changes have been made to prevent this:
  - By default, `turn_by()` and `turn_to()` will stop on a collision, using the exact same logic as `move_by()` and `move_to()` (previously, turn actions ignored collisions)
  - Added optional parameter `stop_on_collision` to `move_by()`, `move_to()`, `turn_by()` and `turn_to()` Set this to False to ignore collision detection during the action
  - If the previous action was a move or turn and it ended in a collision and the next action in the same direction, it will immediately fail. For example, if `turn_by(-45)` ended in a collision, `turn_by(-70)` will immediately fail (but `move_by(-1)` might succeed).
    - (Backend) This is handled via `self._previous_collision`, which is set to a value of a new `CollisionAction` enum class
    - (Backend) `move_by()` and `turn_by()` have an internal function `__set_collision_action()` to set whether there was a collision and if so, what type (`none`, `move_positive`, etc.)
  - Collision detection is far more accurate, especially for walls
  - Sequential moves and turns would try to reset the torso and column positions, which is only necessary after an arm articulation action. This might've caused physics crashes because the Magnebot is briefly immovable (and regardless was unnecessarily slow). Now, if the current action is a move or turn and the previous action was also a move or a turn, the Magnebot doesn't waste time trying to reset the torso and column
    - (Backend) `_end_action()` now has an optional parameter `previous_action_was_move` which should be always True if called from a move or turn action and always be False for any other action (default is False).
- Fixed: Rare near-infinite loop that can occur in move or turn actions due to the wheels turning very slowly for a very long time
- Fixed: TypeError in `get_visible_objects()` if there are too many colors in the image
- Added field: `colliding_with_wall` If True, the Magnebot is currently colliding with a wall.
- Added example controller: `simple_navigation.py`
- (Backend): Added some functions to make collision detection more customizable: `_is_stoppable_collision()`, `_includes_magnebot_joint_and_object()`, and `_is_high_mass()`
- (Backend): Added `tqdm` as a required module
- Made this changelog more readable

## 1.0.9

- Added optional parameter `check_pypi_version` to the constructor

## 1.0.8

- Fixed: Avatars created via `add_camera()` don't use subpixel antialiasing

## 1.0.7

- Fixed: The `pitch` and `yaw` parameters of `add_camera()` are flipped (`pitch` will yaw, and `yaw` will pitch)

## 1.0.6

- Fixed: Magnebot sometimes spins in circles if the target angle is close to -180 degrees

## 1.0.5

- Fixed: `KeyError` in `ObjectStatic` constructor if the object's category isn't in `categories.json`. As a fallback, the constructor will try to get the category from a record in `models_core.json`. 

## 1.0.4

- Fixed: `init_scene()` doesn't clear the data from the previous simulation

## 1.0.3

- Fixed: If `turn_by()` or `turn_to()` is called and the Magnebot is already aligned with the target, the function returns `failed_to_turn` (should return `success`)

## 1.0.2

- Backend:
  - Added field `room_id` in the `Room` class
  - Renamed field `x_min` to `x_0` in the `Room` class

## 1.0.1

- Fixed: pip module is missing the `data/` folder.

## 1.0.0

- **Created a pip module.**

### Documentation

- Updated the gif in the README.
- Updated installation instructions in the README.
- Added a section in `custom_apis.md` about arm articulation actions.

## 0.5.0

### `Magnebot`

- Set default `skip_frames` value to 10 (was 20).
- Improved the speed of `turn_by()` and `turn_to()` by using different turn constants for different ranges of angles.
- Fixed: Controllers take a very long time to load on certain Linux machines.
- Backend:
  - Renamed `_stop_arms()` to `_stop_joints()` and added optional `joint_ids` parameter.
  - Added: `TurnConstants`. Used  to set constants for turn actions.

### `SceneState`

- Replaced `body_part_transforms` with `joint_positions`. These are numpy arrays of `[x, y, z]` positions instead of `Transform` objects. It only includes joints (not non-moving body parts). As a result, the simulation is slightly faster.

### `MagnebotStatic`

- `body_parts` is now a dictionary where the key is an object ID and the value is a segmentation color (was a list of object IDs)

### `JointStatic`

- Added field: `joint_type` 

### Example controllers

- `custom_api.py`: Improved the `push()`.

### Test controllers

- `turn_constants.py` runs tests for multiple angles.
- Added: `magnebot_color_segmentation.py` Tests color segmentation for Magnebot body parts.
- Fixed: `pick_up.py` and `pick_up_heavy.py` don't work.

### Documentation

- Updated benchmark.

## 0.4.3

### `Magnebot`

- If `self.auto_save_images == True`, the script will print the output directory to the console.
- Fixed: objects are created multiple times in subsequent `init_scene()` calls.
- Fixed: If `init_scene()` is called while the Magnebot is tipping over, the controller thinks that the Magnebot is still tipping over in the new scene.

### Example controllers

- Added: `custom_api.py` Example of a custom scene and a custom action.

### Documentation

- Added a table of example controllers to the README.

## 0.4.2

### `DemoController`

- Removed `DemoController` because it isn't being used and includes obsolete code.

### Promo controllers

- Renamed the directory `demos/` to `promos/` so that it's clearer that these aren't example use-cases.

### Documentation

- Various minor edits throughout the API documentation.

## 0.4.1

### `Magnebot`

- Removed: `segmentation_color_to_object_id` (see `get_visible_objects()`)
- Improved arm articulation speed when moving the torso up and down.
- Backend:
  - Removed code to adjust Magnebot drive parameters because the default drive parameters have been adjusted in the build.
  - Added optional parameter `joint_ids` to `_do_arm_motion()` to specify which joints to listen to. This can speed up certain arm articulations.

### Test controllers

- Removed: `wheel_constants.py`
- Moved `turn_constants.py` to `tests/`

## 0.4.0

### `Magnebot`

- **Major speed improvements.** The simulation now skips frames between `communicate()` calls.
  - Added optional parameters `skip_frames` to the constructor to set the number of frames to skip.
- Fixed: `self.camera_rpy` isn't set in the constructor.
- Fixed: The IK solver uses the wrong height.
- Fixed: Error in the build when scene is reset because it tries to destroy a non-existent robot.
- Fixed: Wheel constants aren't optimized.
- Fixed: `turn_by()` and `turn_to()` can greatly overshoot target rotation if they accidentally turn more than 180 degrees or if the turn angle is less than -180 degrees.
- Fixed: `move_by()` and `move_to()` stop and fail if there's a new collision between a body part of the Magnebot (such as the wheels) the floor.
- Backend:
  - Moved the code that resets the simulation state to from `_cache_static_data()` to `_clear_data()`

### `JointStatic`

- Added field `drives`. Stores [drive data](api/drive.md).

### Test controllers

- `turn_constants.py` checks for how far the Magnebot drifted while turning.
- Added benchmark controllers: `benchmark/benchmark.py` and `benchmark/benchmark_floorplan.py`

### Documentation

- Moved API documents from `doc/` to `doc/api/`
- Added: `benchmark.md`

## 0.3.4

### `magnebot` module

#### `Magnebot`

- Increased average turn speed by 170.2%. Previous average speed of `turn_by(45)` was 2.437 seconds. New average speed of `turn_by(45)` is 0.895 seconds.
- Increased average turn speed by 124.0%. Previous average speed of `move_by(1)` was 1.469 seconds. New average turn speed of `move_by(1)` is 0.656 seconds.
- Default value of `img_is_png` is `False` (was `True`)
- Fixed: TclError when trying to show a plot image of an IK solution in debug mode on a remote server.

### Test controllers

- Added `turn_by()` benchmark to `benchmark.py`
- Added:  `turn_constants.py` Finds the optimal combination of wheel turn constants.
- Added: `wheel_drives.py` Finds the optimal wheel damping and stiffness values.

## 0.3.3

### `magnebot` module

#### `Magnebot`

- In the `reach_for()` action, if the target object is higher up than the default height of the torso, the torso will slide upwards first, and then the rest of the arm articulation action will occur.

## 0.3.2

### `magnebot` module

#### `Magnebot`

- In the `grasp()` action, if the target object is higher up than the default height of the torso, the torso will slide upwards first, and then the rest of the arm articulation action will occur.
- Fixed: AttributeError if `launch_build=True`
- Fixed: IK actions such as `grasp()` and `reach_for()` are calculated from an incorrect torso height.
- Fixed: If an IK action such as `grasp()` or `reach_for()` targets a position above the torso, the torso often slides below the target.
- Backend: 
  - Added `_trigger_events` to record trigger collisions, which will be used in extensions of this API (the Transport Challenge uses it to check if an object is in a container)
  - Added `_get_bounds_sides()` which is used for getting valid sides for a `grasp()` action.
  - Added optional parameters `orientation_mode` and `target_orientation` to `_start_ik()`.
  - Fixed: the `fixed_torso_prismatic` parameter of `_start_ik()` affects IK calculations. It is now only used when actually generating TDW commands.

### Documentation

- Fixed some typos and added some clarifications.
- Moved the scene intialization section of `custom_apis.md` to the top of the document.

### Demo controllers

- Improved the sequence of actions in `reach_high.py`

### Test controllers

- Improved the usefulness of `grasp.py`

## 0.3.1

### `magnebot` module

#### `Magnebot`

- Added optional parameter `img_is_png` to the constructor
- Added field: `colliding_objects` A list of objects that the Magnebot is colliding with at the end of the most recent action.

#### `MagnebotStatic`

- Added field: `body_parts`  The object IDs of every part of the Magnebot. Includes everything in `self.joints` as well as non-moving parts.

#### `ObjectStatic`

- Fixed: Some kinematic objects are not recorded as being kinematic.

### Example controllers

- Simplified some of the code and added more code comments

### Test controllers

- Added: `benchmark.py`
- Added: `grasp.py`

## 0.3.0

- Added a license
- Updated install instructions in the README
- Made the repo public

## 0.2.4

### `magnebot` module

#### `Magnebot`

- The `launch_build` parameter in the constructor defaults to `False` (was `True`)
- Improved image antialiasing quality
- Fixed: When choosing a random room in which to spawn the Magnebot, the `random_seed` isn't used

#### `SceneState`

- Fixed: Depth maps aren't saved correctly.

#### Backend

- Added function `check_version()` to `util.py`

### Documentation

- Updated install instructions in the README
- Moved troubleshooting section of the README to `doc/troubleshooting.md`

## 0.2.3

### `magnebot` module

#### `Magnebot`

- Added optional parameter `random_seed` to constructor.
- `init_scene()` always returns `ActionStatus.success`.
- `move_by()` stops if the Magnebot collides with a heavy object.
- The Magnebot will reset the rotation of its column before moving or turning.
- Fixed: The position of an object at the end of the IK chain is sometimes incorrect.

### Documentation

- Improved the README. Added an API hierarchy diagram.
- Moved changelog to `doc/`
- Added: `custom_apis.md`

## 0.2.2

### `magnebot` module

#### `Magnebot`

- `move_by()` and `move_to()` stop when there is a collision with the environment but not with an object.
- `move_by()`, `move_to()`, `turn_by()`, and `turn_to()` stop when the Magnebot is starting to tip over, at which point they'll try to correct the tipping.
- Added: `reset_position()`

### Test Controllers

- Removed: `tip.py`
- Added: `pick_up_heavy.py`

## 0.2.1

### `magnebot` module

#### `Magnebot`

- Added: `get_visible_objects()`

### Example controllers

- Added: `pick_up.py`

### Test controllers

- Added: `spawn.py`

## 0.2.0

### `magnebot` module

- Updated floorplan images, spawn positions, occupancy maps, etc. to reflect the changes to the floorplan layouts in the `tdw` module.
- Removed: `DemoController.navigate()`
- Backend:
  - Removed: `constants.RUGS`
  
#### `Magnebot`

- `grasp()` will end as soon as the magnet grasps the object, rather than when the arm stops moving.
- `reach_for()` will end as soon as the magnet is at the target position or when the arms stop moving.
- Backend:
  - No longer listens to `exit` collision events.
  - Added optional parameters `object_id` and `do_prismatic_first` to `_start_ik()`. `object_id` will extend the IK chain to include an object.
  - If an object is part of the IK chain, its center (via `send_bounds`) will be used instead of its position and its rotation will be ignored.
  - Removed `_start_ik_orientation()` because it isn't needed right now and doesn't work very well.
  - Added optional parameter `conditional` to `_do_arm_motion()` to allow a boolean function interrupt the arm motion.
  - Added: `_is_grasping()`
  - Added: `_magnet_is_at_target()`
  - `drop()` doesn't apply a force to dropped objects (no longer needed).
  - `SceneState` reshapes and saves depth images correctly.
  
#### `SceneState`

- Added: `get_point_cloud()`

### Demo controllers

- Removed: `carry.py`

## 0.1.3

### `magnebot` module

- `move_to()` and `move_by()` ignore collisions with very small objects.
- `grasp()` targets the nearest side of the object instead of its center.
- Removed: `reset_arms()`
- Removed: `drop_all()`
- Removed class variable `FORWARD` (see `tdw.tdw_utils.QuaternionUtils.FORWARD`)
- Backend:
  - Renamed `__OBJECT_AUDIO` to `_OBJECT_AUDIO` so that subclasses can access it.
  - Added optional parameter `fixed_torso_prismatic` to `_start_ik()` to force a prismatic value for the torso.
  - Added optional parameter `allow_column` to `_start_ik()` to allow column rotation.
  - Added: `_start_ik_orientation()` Set an IK orientation target.
  - Added: `_get_initial_angles()`. Get the current angles of the arm such that they can be used in an IK solver.
  - Renamed `__get_reset_arm_commands()` to `_get_reset_arm_commands()` so that subclasses can access it.
  - Added optional parameter `object_id` to `__get_ik_chain()` to set an object as an end effector.
  - Added optional parameter `allow_column` to `__get_ik_chain()`.
  - Added: `_append_drop_commands()`.
  - Added: `_wait_until_objects_stop()`. Wait until all objects in the list stop moving.

### Documentation

- Added: `reach_high.gif`

### Example controllers

- Improved `social.image.py`

### Test controllers

- Moved `reach_high.py` from `tests/` to `demos/`

## 0.1.2

- Added: `social.jpg`

### `magnebot` module

- Removed `int_pair.py` (moved to the `tdw` repo).

#### `Magnebot`

- `move_by()` and `move_to()` will stop directional movement if the Magnebot collides with the environment or any scene objects.
- Fixed: In `move_by()` and `move_to()`, the Magnebot goes the wrong way when making more than one attempt if `distance < 0`. 

### Demos

- Added: `social_image.py` Generate the social image.

### Tests

- Added: `tip.py` Tests logic preventing the Magnebot from tipping over.

## 0.1.1

### `magnebot` module

- Added: `DemoController` Generate demo videos of the Magnebot API.

#### `Magnebot`

- In debug mode, output log messages from the build.
- Improved the IK system:
  - Choose a strategy for raising/lowering the torso depending on the height of the target.
  - Move the torso up/down before starting the rest of the arm movement.
  - Fixed: `_do_arm_motion()` only checks whether the angle along the first degree of freedom has changed per joint instead of all degrees of freedom.
  - Fixed: `_absolute_to_relative()` is often inaccurate.
  - Fixed: Torso y values are usually incorrect. Added `data/objects/torso_y.csv` which has cached y values mapped to prismatic drive values.
- Set the default value of `arrived_at` in `move_to()` to 0.3 (was 0.1).
- Set the default value of `absolute` in `reach_for()` to True (was False).
- Replaced parameter `rotation` in `add_camera()` with: `roll`, `pitch`, `yaw`.
- Added optional parameter `camera_id` to `add_camera()` and removed `Magnebot.THIRD_PERSON_CAMERA_ID`.
- If the parameter `follow` in `add_camera()` is True, the camera will follow the avatar instead of being parented to it.
- Fixed: `turn_by()` and `turn_to()` take too long to end (they now check the overall delta in the Magnebot's rotation instead of whether the wheels are spinning.)
- Fixed: `move_by()` and `move_to()` take too long to end (they now check the overall delta in the Magnebot's position instead of whether the wheels are spinning.)
- Fixed: `move_by()` and `move_to()` often overshoot the target.
- Fixed: JSON serialization exception when calling `drop_all()` because `object_id` is of type int32.


### Demos

- Added: `carry.py` The Magnebot picks up two objects and moves them to another room.

### Tests

- Added: `reach_high.py` Pick up an object on a shelf.

### Documentation

- Removed redundant room images.
- Added types and default values to all parameters when applicable.
- Various improvements to API documentation.<|MERGE_RESOLUTION|>--- conflicted
+++ resolved
@@ -1,16 +1,20 @@
 # Changelog
 
-<<<<<<< HEAD
 ## 1.2.0
 
-**This release introduces significant changes improvements to the arm articulation system. Please read this changelog carefully.** The overall effect is that `grasp()` and `reach_for()` are far faster and more accurate but they behave somewhat differently.
-
-**To upgrade to Magnebot 1.2.0, you must first uninstall and then reinstall the pip module**: 
-
-- If you installed from PyPi: `pip3 uninstall magnebot` then `pip3 install magnebot`
-- If you're using the source code in a clone of this repo: `pip3 uninstall magnebot` then `pip3 install -e .`
-
-**For more information regarding the improvements to arm articulation, [read this.](arm_articulation.md)**
+**This release introduces significant changes improvements to the arm articulation system. Please read this changelog carefully.** The overall effect is that `grasp()` and `reach_for()` are far faster and more accurate but they behave somewhat differently. **For more information regarding the improvements to arm articulation, [read this.](arm_articulation.md)**
+
+**To upgrade to Magnebot 1.2.0, you must do the following:** 
+
+- If you installed from PyPi: 
+  1. `pip3 uninstall ikpy`
+  2. `pip3 uninstall magnebot`
+  3. `pip3 install magnebot`
+- If you installed from the source code of this repo:
+  1. `pip3 uninstall ikpy`
+  2. `pip3 uninstall magnebot`
+  3. `cd path/to/magnebot`
+  4. `pip3 install -e .`
 
 ***
 
@@ -21,29 +25,26 @@
   - (Backend): Adjusted `self.__get_ik_chain()` to include the torso.
   - (Backend): Added pre-calculated data in `data/magnebot/ik/`
 - **Fixed: Torso movement is slow and inaccurate.** Previously in the IK actions, the torso prismatic joint was handled iteratively in increments of 0.1 meters. Per iteration, an arm articulation action checked for a solution. Now, using a fork of the underlying `ikpy` module, prismatic joints are correctly supported, resulting in faster and more accurate IK actions.
-  - (Backend): Added:  `self._y_position_to_torso_position()`. Converts from a y worldspace value to a torso joint position value.
-  - (Backend): Added constants for various torso joint limits and values.
 - Fixed: IK actions will sometimes try to reach for impossible positions. Now, they will immediately fail if there isn't a known solution at those coordinates or the position is beyond the reach of the arm.
 - Fixed: `grasp()` often targets bad positions on the object's surface. Before bending the arm, TDW will raycast from the magnet to the object. If the ray hits the object, the Magnebot will aim for the raycast point. Additionally, `grasp()` won't target the bottom of an object if the object is above the magnet (i.e. on a countertop).
+  
   - (Backend): Added: `self._get_grasp_target()` and `self._get_nearest_side()`
-- Fixed: When checking the version, the Magnebot suggests upgrading to the currently-installed version.
+
 - Added optional parameters `target_orientation` and `orientation_mode` to `reach_for()` and `grasp()`.
   - Added new enum classes: `TargetOrientation` and `OrientationMode`
   - (Backend): Added new class: `Orientation` (a wrapper class of pairings of `TargetOrientation` and `OrientationMode`)
 - Adjusted all example, promo, and test controllers to use the improved IK system.
 - Added: `doc/arm_articulation.md`
   - Added images of the IK orientation solutions: `doc/images/ik/`
-- (Backend): Added: `util/ik_solution
-- (Backend): `self._end_action()` returns the most recent response from the build (`resp`).
+- (Backend): Added: `util/ik_solution.py`
 - (Backend): Added: `controllers/tests/benchmark/ik.py` IK action tests and benchmarks.
-=======
+
 ## 1.1.2
 
 - Fixed: When checking for the most recent version of `magnebot`, the controller recommends to the currently-installed version rather than the latest version on PyPi
 - (Backend): Added `self._y_position_to_torso_position()` Converts a y worldspace coordinate to a torso joint position
 - (Backend): Added class variables `_TORSO_Y_MIN`, `_TORSO_Y_MAX`, and `_COLUMN_Y`
 - (Backend): `self._end_action()` returns the build output data list of byte arrays
->>>>>>> 3f537fcd
 
 ## 1.1.1
 
