import numpy as np


# The radius of the Magnebot as defined by its longer axis.
MAGNEBOT_RADIUS: float = 0.22
# The cell size on the occupancy map. This is slightly bigger than diameter of the Magnebot.
OCCUPANCY_CELL_SIZE: float = (MAGNEBOT_RADIUS * 2) + 0.05
# The required version of TDW.
<<<<<<< HEAD
TDW_VERSION: str = "1.8.24"
# The y value of the column's position assuming a level floor and angle.
COLUMN_Y: float = 0.159
# The minimum y value of the torso, offset from the column (see `COLUMN_Y`).
TORSO_MIN_Y: float = 0.2244872
# The maximum y value of the torso, offset from the column (see `COLUMN_Y`).
TORSO_MAX_Y: float = 1.07721
# The default wheel friction coefficient.
DEFAULT_WHEEL_FRICTION: float = 0.05
# The circumference of the Magnebot.
MAGNEBOT_CIRCUMFERENCE: float = np.pi * 2 * MAGNEBOT_RADIUS
# The radius of the Magnebot wheel.
WHEEL_RADIUS: float = 0.1
# The circumference of the Magnebot wheel.
WHEEL_CIRCUMFERENCE: float = 2 * np.pi * WHEEL_RADIUS
# The wheel friction coefficient when braking during a move action.
BRAKE_FRICTION: float = 0.95
=======
TDW_VERSION: str = "1.8.25"
>>>>>>> bd8e6e37
<|MERGE_RESOLUTION|>--- conflicted
+++ resolved
@@ -5,9 +5,6 @@
 MAGNEBOT_RADIUS: float = 0.22
 # The cell size on the occupancy map. This is slightly bigger than diameter of the Magnebot.
 OCCUPANCY_CELL_SIZE: float = (MAGNEBOT_RADIUS * 2) + 0.05
-# The required version of TDW.
-<<<<<<< HEAD
-TDW_VERSION: str = "1.8.24"
 # The y value of the column's position assuming a level floor and angle.
 COLUMN_Y: float = 0.159
 # The minimum y value of the torso, offset from the column (see `COLUMN_Y`).
@@ -24,6 +21,5 @@
 WHEEL_CIRCUMFERENCE: float = 2 * np.pi * WHEEL_RADIUS
 # The wheel friction coefficient when braking during a move action.
 BRAKE_FRICTION: float = 0.95
-=======
-TDW_VERSION: str = "1.8.25"
->>>>>>> bd8e6e37
+# The required TDW version.
+TDW_VERSION: str = "1.8.25"